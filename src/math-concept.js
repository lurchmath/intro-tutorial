
import { Connection } from './connection.js'
import { SourceMap } from './source-map.js'

/**
 * The MathConcept class, an n-ary tree of MathConcept instances, using functions
 * like {@link MathConcept#parent parent()} and {@link MathConcept#children children()}
 * to navigate the tree.
 *
 * In many ways, this is an abstract base class.  Yes, you can construct instances of
 * it, and the test suite does so to verify that all the features herein work.  But in
 * actual applications, it will primarily (perhaps exclusively) be subclasses of this
 * class that are instantiated.  There are two such types of subclasses:
 *
 *  1. LogicConcepts, which the LDE knows how to process for validating variable
 *     scoping and correctness of logical inference
 *  2. MathConcepts that are lot merely logical, and thus can be arbitrarily complex
 *     (such as a chain of equations, or a set of exercises), but which can be broken
 *     down into many LogicConcepts algorithmically, for processing by the LDE.
 *     This algorithmic breakdown is implemented in the
 *     {@link MathConcept#interpretation interpretation()} function, which in this
 *     abstract base class returns simply an empty list, meaning "no LogicConcepts."
 *
 * This second category of subclasses is not intended to be fully specified, but can
 * grow and change over time, as new classes in that category are developed.
 */
export class MathConcept extends EventTarget {

    //////
    //
    //  Constructor
    //
    //////

    /**
     * Create a new MathConcept.  Any argument that is not a MathConcept is ignored.
     * @constructor
     * @param {...MathConcept} children - child MathConcepts to be added to this one
     *   (using {@link MathConcept#insertChild insertChild()})
     */
    constructor ( ...children ) {
        super()
        this._dirty = false
        this._parent = null
        this._children = [ ]
        this._attributes = new Map
        for ( const child of children ) {
            this.insertChild( child, this._children.length )
        }
    }

    //////
    //
    //  The dirty flag
    //
    //////

    /**
     * Getter for the "dirty" flag of this MathConcept.  A MathConcept may be marked
     * dirty by the client for any number of reasons.  For instance, if a
     * MathConcept changes and thus needs to be reprocessed (such as interpreted
     * or validated) to reflect those most recent changes, it may be marked
     * dirty until such processing takes place.
     *
     * MathConcept instances are constructed with their dirty flag set to false.
     *
     * @return {boolean} Whether this MathConcept is currently marked dirty
     * @see {@link MathConcept#markDirty markDirty()}
     */
    isDirty () { return this._dirty }

    /**
     * Setter for the "dirty" flag of this MathConcept.  For information on the
     * meaning of the flag, see {@link MathConcept#isDirty isDirty()}.
     *
     * @param {boolean} [on=true] Whether to mark it dirty (true)
     *   or clean (false).  If this value is not boolean, it will be converted
     *   to one (with the `!!` idiom).
     * @param {boolean} [propagate] Whether to propagate the change upwards to
     *   parent MathConcepts.  By default, this happens if and only if the `on`
     *   member is true, so that dirtiness propagates upwards, but cleanness
     *   does not.  This is appropriate because when a child needs reprocessing,
     *   this often requires reprocessing its parent as well, but when a child
     *   has been reprocessed, its parent may still need to be.
     * @see {@link MathConcept#isDirty isDirty()}
     */
    markDirty ( on = true, propagate ) {
        this._dirty = !!on
        if ( typeof( propagate ) == 'undefined' ) propagate = on
        if ( propagate && this._parent ) this._parent.markDirty( on, propagate )
    }

    //////
    //
    //  Functions about attributes
    //
    //////

    /**
     * Every MathConcept stores a dictionary of attributes as key-value pairs.
     * All keys should be strings (or they will be converted into strings) and
     * their associated values must be amenable to a JSON encoding.
     *
     * This function looks up and returns the value of an attribute in this
     * MathConcept, the one with the given `key`.
     *
     * @param {*} key - name of the attribute to look up
     * @param {*} defaultValue - the value that should be returned if the `key`
     *   does not appear as the name of an attribute in this MathConcept
     *   (defaults to undefined)
     * @return {*} the value associated with the given `key`
     * @see {@link MathConcept#setAttribute setAttribute()}
     * @see {@link MathConcept#getAttributeKeys getAttributeKeys()}
     */
    getAttribute ( key, defaultValue = undefined ) {
        key = `${key}`
        return this._attributes.has( key ) ? this._attributes.get( key )
                                           : defaultValue
    }

    /**
     * Get the list of keys used in the attributes dictionary within this
     * MathConcept.  For more details on the MathConcept attribution system, see the
     * documentation for {@link MathConcept#getAttribute getAttribute()}.
     *
     * Each key must be atomic and will be converted into a string if it is not
     * already one.
     * @return {Array} A list of values used as keys
     * @see {@link MathConcept#getAttribute getAttribute()}
     */
    getAttributeKeys () { return Array.from( this._attributes.keys() ) }

    /**
     * Whether this MathConcept has an attribute with the given key.  For more
     * details on the MathConcept attribution system, see the documentation for
     * {@link MathConcept#getAttribute getAttribute()}.
     * @param {*} key - name of the attribute to look up; this should be atomic
     *   and will be converted into a string if it is not already one
     * @see {@link MathConcept#getAttribute getAttribute()}
     * @see {@link MathConcept#getAttributeKeys getAttributeKeys()}
     */
    hasAttribute ( key ) {
        key = `${key}`
        return this._attributes.has( key )
    }

    /**
     * For details on how MathConcepts store attributes, see the documentation for
     * the {@link MathConcept#getAttribute getAttribute()} function.
     *
     * This function stores a new key-value pair in the MathConcept's attribute
     * dictionary.  See the restrictions on keys and values in the documentation
     * linked to above.  Calling this function overwrites any old value that was
     * stored under the given `key`.
     *
     * The change events are fired only if the new value is different from the
     * old value, according to `JSON.equals()`.
     *
     * @fires MathConcept#willBeChanged
     * @fires MathConcept#wasChanged
     * @param {*} key - The key that indexes the key-value pair we are about to
     *   insert or overwrite; this must be a string or will be converted into one
     * @param {*} value - The value to associate with the given key; this must
     *   be a JavaScript value amenable to JSON encoding
     * @see {@link MathConcept#attr attr()}
     */
    setAttribute ( key, value ) {
        key = `${key}`
        const oldValue = this._attributes.get( key )
        if ( !JSON.equals( value, oldValue ) ) {
            /**
             * An event of this type is fired in a MathConcept immediately before
             * one of that MathConcept's attributes is changed.
             *
             * @event MathConcept#willBeChanged
             * @type {Object}
             * @property {MathConcept} concept - The MathConcept emitting the
             *   event, which will soon have one of its attributes changed
             * @property {*} key - A string value, the key of the attribute
             *   that is about to change
             * @property {*} oldValue - A JavaScript value amenable to JSON
             *   encoding, the value currently associated with the key; this is
             *   undefined if the value is being associated with an unused key
             * @property {*} newValue - A JavaScript value amenable to JSON
             *   encoding, the value about to be associated with the key; this
             *   is undefined if the key-value pair is being removed rather than
             *   changed to have a new value
             * @see {@link MathConcept#wasChanged wasChanged}
             * @see {@link MathConcept#setAttribute setAttribute()}
             */
            this.emit( 'willBeChanged', {
                concept : this,
                key : key,
                oldValue : oldValue,
                newValue : value
            } )
            this._attributes.set( key, value )
            /**
             * An event of this type is fired in a MathConcept immediately after
             * one of that MathConcept's attributes is changed.
             *
             * @event MathConcept#wasChanged
             * @type {Object}
             * @property {MathConcept} concept - The MathConcept emitting the
             *   event, which just had one of its attributes changed
             * @property {*} key - A string value, the key of the attribute
             *   that just changed
             * @property {*} oldValue - A JavaScript value amenable to JSON
             *   encoding, the value formerly associated with the key; this is
             *   undefined if the value is being associated with an unused key
             * @property {*} newValue - A JavaScript value amenable to JSON
             *   encoding, the value now associated with the key; this is
             *   undefined if the key-value pair is being removed rather than
             *   changed to have a new value
             * @see {@link MathConcept#willBeChanged willBeChanged}
             * @see {@link MathConcept#setAttribute setAttribute()}
             */
            this.emit( 'wasChanged', {
                concept : this,
                key : key,
                oldValue : oldValue,
                newValue : value
            } )
        }
    }

    /**
     * For details on how MathConcepts store attributes, see the documentation for
     * the {@link MathConcept#getAttribute getAttribute()} function.
     *
     * This function removes zero or more key-value pairs from the MathConcept's
     * attribute dictionary.  See the restrictions on keys and values in the
     * documentation linked to above.
     *
     * The change events are fired only if the given keys are actually currently
     * in use by some key-value pairs in the MathConcept.  If you pass multiple
     * keys to be removed, each will generate a separate pair of
     * {@link MathConcept#willBeChanged willBeChanged} and
     * {@link MathConcept#wasChanged wasChanged} events.
     *
     * @fires MathConcept#willBeChanged
     * @fires MathConcept#wasChanged
     * @param {Array} keys - The list of keys indicating which key-value pairs
     *   should be removed from this MathConcept; each of these keys must be a
     *   string, or it will be converted into one; if this parameter is omitted,
     *   it defaults to all the keys for this MathConcept's attributes
     * @see {@link MathConcept#getAttributeKeys getAttributeKeys()}
     */
    clearAttributes ( ...keys ) {
        if ( keys.length == 0 ) {
            keys = this._attributes.keys()
        }
        for ( let key of keys ) {
            key = `${key}`
            if ( this._attributes.has( key ) ) {
                const oldValue = this._attributes.get( key )
                this.emit( 'willBeChanged', {
                    concept : this,
                    key : key,
                    oldValue : oldValue,
                    newValue : undefined
                } )
                this._attributes.delete( key )
                this.emit( 'wasChanged', {
                    concept : this,
                    key : key,
                    oldValue : oldValue,
                    newValue : undefined
                } )
            }
        }
    }

    /**
     * Add attributes to a MathConcept and return the MathConcept.  This function is
     * a convenient form of repeated calls to
     * {@link MathConcept#setAttribute setAttribute()}, and returns the MathConcept
     * for ease of use in method chaining.
     *
     * Example use: `const S = new MathConcept().attr( { k1 : 'v1', k2 : 'v2' } )`
     *
     * Because this calls {@link MathConcept#setAttribute setAttribute()} zero or
     * more times, as dictated by the contents of `attributes`, it may result in
     * multiple firings of the events
     * {@link MathConcept#willBeChanged willBeChanged} and
     * {@link MathConcept#wasChanged wasChanged}.
     *
     * @param {Object|Map|Array} attributes - A collection of key-value pairs to
     *   add to this MathConcept's attributes.  This can be a JavaScript Object,
     *   with keys and values in the usual `{'key':value,...}` form, a
     *   JavaScript `Map` object, or a JavaScript Array of key-value pairs, of
     *   the form `[['key',value],...]`.  If this argument is not of any of
     *   these three forms (or is omitted), this function does not add any
     *   attributes to the MathConcept.
     * @return {MathConcept} The MathConcept itself, for use in method chaining, as
     *   in the example shown above.
     * @see {@link MathConcept#setAttribute setAttribute()}
     */
    attr ( attributes = [ ] ) {
        if ( attributes instanceof Array ) {
            for ( const [ key, value ] of attributes ) {
                this.setAttribute( key, value )
            }
        } else if ( attributes instanceof Map ) {
            for ( const [ key, value ] of attributes ) {
                this.setAttribute( key, value )
            }
        } else if ( attributes instanceof Object ) {
            for ( const key of Object.keys( attributes ) ) {
                this.setAttribute( key, attributes[key] )
            }
        }
        return this
    }

    /**
     * MathConcepts can be categorized into types with simple string labels.
     * For instance, we might want to say that some MathConcepts are assumptions,
     * and flag that using an attribute.  Some of these attributes have meanings
     * that may be respected by methods in this class or its subclasses, but the
     * client is free to use any type names they wish.  A MathConcept may have
     * zero, one, or more types.
     *
     * This convenience function, together with
     * {@link MathConcept#makeIntoA makeIntoA()} and {@link MathConcept#asA asA()},
     * makes it easy to use the MathConcept's attributes to store such
     * information.
     *
     * Note that the word "type" is being used in the informal, English sense,
     * here.  There is no intended or implied reference to mathematical types,
     * variable types in programming languages, or type theory in general.
     * This suite of functions is for adding boolean flags to MathConcepts in an
     * easy way.
     *
     * @param {string} type - The type we wish to query
     * @return {boolean} Whether this MathConcept has that type
     * @see {@link MathConcept#makeIntoA makeIntoA()}
     * @see {@link MathConcept#unmakeIntoA unmakeIntoA()}
     * @see {@link MathConcept#asA asA()}
     */
    isA ( type ) { return this.getAttribute( `_type_${type}` ) === true }

    /**
     * For a full explanation of the typing features afforded by this function,
     * see the documentation for {@link MathConcept#isA isA()}.
     *
     * This function adds the requested type to the MathConcept's attributes and
     * returns the MathConcept itself, for use in method chaining, as in
     * `S.makeIntoA( 'fruit' ).setAttribute( 'color', 'green' )`.
     *
     * @param {string} type - The type to add to this MathConcept
     * @return {MathConcept} This MathConcept, after the change has been made to it
     * @see {@link MathConcept#isA isA()}
     * @see {@link MathConcept#asA asA()}
     * @see {@link MathConcept#unmakeIntoA unmakeIntoA()}
     */
    makeIntoA ( type ) {
        this.setAttribute( `_type_${type}`, true )
        return this
    }

    /**
     * For a full explanation of the typing features afforded by this function,
     * see the documentation for {@link MathConcept#isA isA()}.
     *
     * This function removes the requested type to the MathConcept's attributes
     * and returns the MathConcept itself, for use in method chaining, as in
     * `S.unmakeIntoA( 'fruit' ).setAttribute( 'sad', true )`.
     *
     * Admittedly, this is a pretty bad name for a function, but it is the
     * reverse of {@link MathConcept#makeIntoA makeIntoA()}, so there you go.
     *
     * @param {string} type - The type to remove from this MathConcept
     * @return {MathConcept} This MathConcept, after the change has been made to it
     * @see {@link MathConcept#isA isA()}
     * @see {@link MathConcept#asA asA()}
     * @see {@link MathConcept#makeIntoA makeIntoA()}
     */
    unmakeIntoA ( type ) {
        this.clearAttributes( `_type_${type}` )
        return this
    }

    /**
     * Create a copy of this MathConcept, but with the given type added, using
     * {@link MathConcept#makeIntoA makeIntoA()}.
     *
     * @param {string} type - The type to add to the copy
     * @return {MathConcept} A copy of this MathConcept, with the given type added
     * @see {@link MathConcept#isA isA()}
     * @see {@link MathConcept#makeIntoA makeIntoA()}
     */
    asA ( type ) { return this.copy().makeIntoA( type ) }

    //////
    //
    //  Functions querying tree structure
    //
    //////

    /**
     * This MathConcept's parent MathConcept, that is, the one enclosing it, if any
     * @return {MathConcept} This MathConcept's parent node, or null if there isn't one
     * @see {@link MathConcept#children children()}
     * @see {@link MathConcept#child child()}
     */
    parent () { return this._parent }

    /**
     * An array containing this MathConcept's children, in the correct order.
     *
     * To get a specific child, it is more efficient to use the
     * {@link MathConcept.child()} function instead.
     *
     * @return {MathConcept[]} A shallow copy of the MathConcept's children array
     * @see {@link MathConcept#parent parent()}
     * @see {@link MathConcept#child child()}
     * @see {@link MathConcept#setChildren setChildren()}
     * @see {@link MathConcept#allButFirstChild allButFirstChild()}
     * @see {@link MathConcept#allButLastChild allButLastChild()}
     * @see {@link MathConcept#childrenSatisfying childrenSatisfying()}
     */
    children () { return this._children.slice() }

    /**
     * Get the child of this MathConcept at index i.
     *
     * If the index is invalid (that is, it is anything other than one of
     * {0,1,...,n-1\} if there are n children) then undefined will be
     * returned instead.
     *
     * @param {number} i - The index of the child being fetched
     * @return {MathConcept} The child at the given index, or undefined if none
     * @see {@link MathConcept#parent parent()}
     * @see {@link MathConcept#children children()}
     * @see {@link MathConcept#firstChild firstChild()}
     * @see {@link MathConcept#lastChild lastChild()}
     */
    child ( ...indices ) {
      return indices.reduce( (x,n) =>
             x=x.children()[n < 0 ? this.children().length + n : n],this)
    }

    /**
     * The number of children of this MathConcept
     * @return {number} A nonnegative integer indicating the number of children
     * @see {@link MathConcept#children children()}
     * @see {@link MathConcept#child child()}
     */
    numChildren () { return this._children.length }

    /**
     * Returns the value `i` such that `this.parent().child(i)` is this object,
     * provided that this MathConcept has a parent.
     *
     * @return {number} The index of this MathConcept in its parent's children list
     * @see {@link MathConcept#parent parent()}
     * @see {@link MathConcept#child child()}
     */
    indexInParent () {
        if ( this._parent != null && this._parent._children ) {
            return this._parent._children.indexOf( this )
        }
    }

    /**
     * Find the previous sibling of this MathConcept in its parent, if any
     * @return {MathConcept} The previous sibling, or undefined if there is none
     * @see {@link MathConcept#children children()}
     * @see {@link MathConcept#nextSibling nextSibling()}
     */
    previousSibling () {
        let index = this.indexInParent()
        if ( index != null) {
            return this._parent._children[index-1]
        }
    }

    /**
     * Find the next sibling of this MathConcept in its parent, if any
     * @return {MathConcept} The next sibling, or undefined if there is none
     * @see {@link MathConcept#children children()}
     * @see {@link MathConcept#previousSibling previousSibling()}
     */
    nextSibling () {
        let index = this.indexInParent()
        if ( index != null ) {
            return this._parent._children[index+1]
        }
    }

    /**
     * A MathConcept is atomic if and only if it has no children.  Thus this is a
     * shorthand for `S.numChildren() == 0`.
     * @return {boolean} Whether the number of children is zero
     * @see {@link MathConcept#numChildren numChildren()}
     */
    isAtomic () { return this.numChildren() == 0 }

    /**
     * Convenience function for fetching just the first child of this MathConcept
     * @return {MathConcept} The first child of this MathConcept, or undefined if none
     * @see {@link MathConcept#lastChild lastChild()}
     * @see {@link MathConcept#allButFirstChild allButFirstChild()}
     */
    firstChild () { return this._children[0] }

    /**
     * Convenience function for fetching just the last child of this MathConcept
     * @return {MathConcept} The last child of this MathConcept, or undefined if none
     * @see {@link MathConcept#firstChild firstChild()}
     * @see {@link MathConcept#allButLastChild allButLastChild()}
     */
    lastChild () { return this._children.last() }

    /**
     * Convenience function for fetching the array containing all children of
     * this MathConcept except for the first
     * @return {MathConcept[]} All but the first child of this MathConcept, or an
     *   empty array if there is one or fewer children
     * @see {@link MathConcept#firstChild firstChild()}
     * @see {@link MathConcept#allButLastChild allButLastChild()}
     */
    allButFirstChild () { return this._children.slice( 1 ) }

    /**
     * Convenience function for fetching the array containing all children of
     * this MathConcept except for the last
     * @return {MathConcept[]} All but the last child of this MathConcept, or an
     *   empty array if there is one or fewer children
     * @see {@link MathConcept#lastChild lastChild()}
     * @see {@link MathConcept#allButFirstChild allButFirstChild()}
     */
    allButLastChild () { return this._children.slice( 0, -1 ) }

    /**
     * My address within the given ancestor, as a sequence of indices
     * `[i1,i2,...,in]` such that `ancestor.child(i1).child(i2)....child(in)` is
     * this MathConcept.
     *
     * This is a kind of inverse to {@link MathConcept#index index()}.
     *
     * @param {MathConcept} [ancestor] - The ancestor in which to compute my
     *   address, which defaults to my highest ancestor.  If this argument is
     *   not actually an ancestor of this MathConcept, then we treat it as if it
     *   had been omitted.
     * @return {number[]} An array of numbers as described above, which will be
     *   empty in the degenerate case where this MathConcept has no parent or this
     *   MathConcept is the given ancestor
     * @see {@link MathConcept#child child()}
     * @see {@link MathConcept#indexInParent indexInParent()}
     */
    address ( ancestor ) {
        if ( ancestor === this || !this.parent() ) return [ ]
        const lastStep = this.indexInParent()
        return this.parent().address( ancestor ).concat( [ lastStep ] )
    }

    /**
     * Performs repeated child indexing to find a specific descendant.  If the
     * address given as input is the array `[i1,i2,...,in]`, then this returns
     * `this.child(i1).child(i2)....child(in)`.
     *
     * If the given address is the empty array, the result is this MathConcept.
     *
     * This is a kind of inverse to {@link MathConcept#address address()}.
     *
     * @param {number[]} address - A sequence of nonnegative indices, as
     *   described in the documentation for address()
     * @return {MathConcept} A descendant MathConcept, following the definition
     *   above, or undefined if there is no such MathConcept
     * @see {@link MathConcept#child child()}
     * @see {@link MathConcept#address address()}
     */
    index ( address ) {
        if ( !( address instanceof Array ) ) return undefined        
        if ( address.length == 0 ) return this
        const nextStep = this.child( address[0] )
        if ( !( nextStep instanceof MathConcept ) ) return undefined
        return nextStep.index( address.slice( 1 ) )
    }

    //////
    //
    //  Advanced queries, including predicates and iterators
    //
    //////

    /**
     * The list of children of this MathConcept that satisfy the given predicate,
     * in the same order that they appear as children.  Obviously, not all
     * children may be included in the result, depending on the predicate.
     *
     * @param {function(MathConcept):boolean} predicate - The predicate to use for
     *   testing children
     * @return {MathConcept[]} The array of children satisfying the given predicate
     * @see {@link MathConcept#children children()}
     * @see {@link MathConcept#descendantsSatisfying descendantsSatisfying()}
     * @see {@link MathConcept#hasChildSatisfying hasChildSatisfying()}
     */
    childrenSatisfying ( predicate ) { return this._children.filter( predicate ) }

    /**
     * Whether this MathConcept has any children satisfying the given predicate.
     * The predicate will be evaluated on each child in order until one passes
     * or all fail; it may not be evaluated on all children, if not needed.
     *
     * @param {function(MathConcept):boolean} predicate - The predicate to use for
     *   testing children
     * @return {boolean} True if and only if some child satisfies the given predicate
     * @see {@link MathConcept#hasDescendantSatisfying hasDescendantSatisfying()}
     * @see {@link MathConcept#childrenSatisfying childrenSatisfying()}
     */
    hasChildSatisfying ( predicate ) { return this._children.some( predicate ) }

    /**
     * An iterator over all descendants of this MathConcept, in a pre-order tree
     * traversal.
     *
     * @yields {MathConcept} This MathConcept, then its first child, and so on down
     *   that branch of the tree, and onward in a pre-order traversal
     * @see {@link MathConcept#descendantsSatisfying descendantsSatisfying()}
     * @see {@link MathConcept#hasDescendantSatisfying hasDescendantSatisfying()}
     */
    *descendantsIterator () {
        yield this
        for ( let child of this._children ) yield* child.descendantsIterator()
    }

    /**
     * An array of those descendants of this MathConcept that satisfy the given
     * predicate.  These are not copies, but the actual descendants; if you
     * alter one, it changes the hierarchy beneath this MathConcept.
     *
     * Note that this MathConcept counts as a descendant of itself.  To exclude
     * this MathConcept from consideration, simply change your predicate, as in
     * `X.descendantsSatisfying( d => X != d && predicate(d) )`.
     *
     * @param {function(MathConcept):boolean} predicate - The predicate to use for
     *   testing descendants
     * @return {MathConcept[]} A list of descendants of this MathConcept, precisely
     *   those that satisfy the given predicate, listed in the order they would
     *   be visited in a depth-first traversal of the tree
     * @see {@link MathConcept#hasDescendantSatisfying hasDescendantSatisfying()}
     * @see {@link MathConcept#ancestorsSatisfying ancestorsSatisfying()}
     * @see {@link MathConcept#childrenSatisfying childrenSatisfying()}
     */
    descendantsSatisfying ( predicate ) {
        let result = [ ]
        for ( let descendant of this.descendantsIterator() )
            if ( predicate( descendant ) ) result.push( descendant )
        return result
    }

    /**
     * Whether this MathConcept has any descendant satisfying the given predicate.
     * The predicate will be evaluated on each descendant in depth-first order
     * until one passes or all fail; it may not be evaluated on all descendants,
     * if not needed.
     *
     * Note that this MathConcept counts as a descendant of itself.  To ignore
     * this MathConcept, simply change the predicate to do so, as in
     * `X.descendantsSatisfying( d => X != d && predicate(d) )`.
     *
     * @param {function(MathConcept):boolean} predicate - The predicate to use for
     *   testing descendants
     * @return {boolean} True if and only if some descendant satisfies the given predicate
     * @see {@link MathConcept#hasChildSatisfying hasChildSatisfying()}
     * @see {@link MathConcept#descendantsSatisfying descendantsSatisfying()}
     * @see {@link MathConcept#hasAncestorSatisfying hasAncestorSatisfying()}
     */
    hasDescendantSatisfying ( predicate ) {
        for ( let descendant of this.descendantsIterator() )
            if ( predicate( descendant ) ) return true
        return false
    }

    /**
     * An iterator through all the ancestors of this MathConcept, starting with
     * itself as the first (trivial) ancestor, and walking upwards from there.
     *
     * @yields {MathConcept} This MathConcept, then its parent, grandparent, etc.
     * @see {@link MathConcept#ancestors ancestors()}
     * @see {@link MathConcept#parent parent()}
     */
    *ancestorsIterator () {
        yield this
        if ( this.parent() ) yield* this.parent().ancestorsIterator()
    }

    /**
     * An array of all ancestors of this MathConcept, starting with itself.  This
     * array is the exact contents of
     * {@link MathConcept#ancestorsIterator ancestorsIterator()}, but in array
     * form rather than as an iterator.
     *
     * @return {MathConcept[]} An array beginning with this MathConcept, then its
     *   parent, grandparent, etc.
     * @see {@link MathConcept#ancestorsIterator ancestorsIterator()}
     * @see {@link MathConcept#parent parent()}
     */
    ancestors () { return Array.from( this.ancestorsIterator() ) }

    /**
     * Find all ancestors of this MathConcept satisfying the given predicate.
     * Note that this MathConcept counts as a trivial ancestor of itself, so if
     * you don't want that, modify your predicate to exclude it.
     *
     * @param {function(MathConcept):boolean} predicate - Predicate to evaluate on
     *   each ancestor
     * @return {MathConcept[]} The ancestors satisfying the predicate, which may
     *   be an empty array
     * @see {@link MathConcept#ancestorsIterator ancestorsIterator()}
     * @see {@link MathConcept#hasAncestorSatisfying hasAncestorSatisfying()}
     * @see {@link MathConcept#descendantsSatisfying descendantsSatisfying()}
     */
    ancestorsSatisfying ( predicate ) {
        const result = [ ]
        for ( let ancestor of this.ancestorsIterator() )
            if ( predicate( ancestor ) ) result.push( ancestor )
        return result
    }

    /**
     * Whether this MathConcept has an ancestor (including itself) satisfying the
     * given predicate.
     *
     * @param {function(MathConcept):boolean} predicate - Predicate to evaluate on
     *   each ancestor
     * @return {boolean} Whether an ancestor satisfying the given predicate
     *   exists
     * @see {@link MathConcept#ancestorsIterator ancestorsIterator()}
     * @see {@link MathConcept#ancestorsSatisfying ancestorsSatisfying()}
     * @see {@link MathConcept#hasDescendantSatisfying hasDescendantSatisfying()}
     */
    hasAncestorSatisfying ( predicate ) {
        for ( let ancestor of this.ancestorsIterator() )
            if ( predicate( ancestor ) ) return true
        return false
    }

    //////
    //
    //  Functions altering tree structure
    //
    //////

    /**
     * Insert a child into this MathConcept's list of children.
     *
     * Any children at the given index or later will be moved one index later to
     * make room for the new insertion.  The index can be anything from 0 to the
     * number of children (inclusive); this last value means insert at the end
     * of the children array.  The default insertion index is the beginning of
     * the array.
     *
     * If the child to be inserted is an ancestor of this MathConcept, then we
     * remove this MathConcept from its parent, to obey the insertion command given
     * while still maintaining acyclicity in the tree structure.  If the child to
     * be inserted is this node itself, this function does nothing.
     *
     * @param {MathConcept} child - the child to insert
     * @param {number} atIndex - the index at which the new child will be
     * @fires MathConcept#willBeInserted
     * @fires MathConcept#wasInserted
     * @see {@link MathConcept#children children()}
     * @see {@link MathConcept#setChildren setChildren()}
     * @see {@link MathConcept#child child()}
     * @see {@link MathConcept#pushChild pushChild()}
     * @see {@link MathConcept#unshiftChild unshiftChild()}
     */
    insertChild ( child, atIndex = 0 ) {
        if ( !( child instanceof MathConcept ) ) return
        if ( child === this ) return
        if ( atIndex < 0 || atIndex > this._children.length ) return
        let walk = this
        while ( ( walk = walk.parent() ) != null ) {
            if ( walk === child ) {
                this.remove();
                break;
            }
        }
        child.remove()
        /**
         * An event of this type is fired in a MathConcept immediately before that
         * MathConcept is inserted as a child within a new parent.
         *
         * @event MathConcept#willBeInserted
         * @type {Object}
         * @property {MathConcept} child - The MathConcept emitting the event, which
         *   will soon be a child of a new parent MathConcept
         * @property {MathConcept} parent - The new parent the child will have
         *   after insertion
         * @property {number} index - The new index the child will have after
         *   insertion
         * @see {@link MathConcept#wasInserted wasInserted}
         * @see {@link MathConcept#insertChild insertChild()}
         */
        child.emit( 'willBeInserted', {
            child : child,
            parent : this,
            index : atIndex
        } )
        this._children.splice( atIndex, 0, child )
        child._parent = this
        /**
         * An event of this type is fired in a MathConcept immediately after that
         * MathConcept is inserted as a child within a new parent.
         *
         * @event MathConcept#wasInserted
         * @type {Object}
         * @property {MathConcept} child - The MathConcept emitting the event, which
         *   just became a child of a new parent MathConcept
         * @property {MathConcept} parent - The new parent the child now has
         * @property {number} index - The index the child now has in its new
         *   parent
         * @see {@link MathConcept#willBeInserted willBeInserted}
         * @see {@link MathConcept#insertChild insertChild()}
         */
        child.emit( 'wasInserted', {
            child : child,
            parent : this,
            index : atIndex
        } )
    }

    /**
     * If this MathConcept has a parent, remove this from its parent's child list
     * and set our parent pointer to null, thus severing the relationship.  If
     * this has no parent, do nothing.
     *
     * @fires MathConcept#willBeRemoved
     * @see {@link MathConcept#parent parent()}
     * @see {@link MathConcept#removeChild removeChild()}
     */
    remove () {
        if ( this._parent != null ) {
            const parent = this._parent
            const index = this.indexInParent()
            /**
             * This event is fired in a MathConcept immediately before that
             * MathConcept is removed from its parent MathConcept.  This could be
             * from a simple removal, or it might be the first step in a
             * re-parenting process that ends up with the MathConcept as the child
             * of a new parent.
             *
             * @event MathConcept#willBeRemoved
             * @type {Object}
             * @property {MathConcept} child - The MathConcept emitting the event,
             *   which is about to be removed from its parent MathConcept
             * @property {MathConcept} parent - The current parent MathConcept
             * @property {number} index - The index the child has in its parent,
             *   before the removal
             * @see {@link MathConcept#remove remove()}
             */
            this.emit( 'willBeRemoved', {
                child : this,
                parent : parent,
                index : index
            } )
            this._parent._children.splice( this.indexInParent(), 1 )
            this._parent = null
            /**
             * This event is fired in a MathConcept immediately after that
             * MathConcept is removed from its parent MathConcept.  This could be
             * from a simple removal, or it might be the first step in a
             * re-parenting process that ends up with the MathConcept as the child
             * of a new parent.
             *
             * @event MathConcept#wasRemoved
             * @type {Object}
             * @property {MathConcept} child - The MathConcept emitting the event,
             *   which was just removed from its parent MathConcept
             * @property {MathConcept} parent - The old parent MathConcept from
             *   which the child was just removed
             * @property {number} index - The index the child had in its parent,
             *   before the removal
             * @see {@link MathConcept#remove remove()}
             */
            this.emit( 'wasRemoved', {
                child : this,
                parent : parent,
                index : index
            } )
        }
    }

    /**
     * Calls {@link MathConcept#remove remove()} on the child with index `i`.
     * Does nothing if the index is invalid.
     *
     * @param {number} i - the index of the child to remove
     * @see {@link MathConcept#remove remove()}
     * @see {@link MathConcept#child child()}
     * @see {@link MathConcept#popChild popChild()}
     * @see {@link MathConcept#shiftChild shiftChild()}
     */
    removeChild ( i ) {
        if ( i < 0 || i >= this._children.length ) return
        this._children[i].remove()
    }

    /**
     * Replace this MathConcept, exactly where it sits in its parent MathConcept,
     * with the given one, thus deparenting this one.
     *
     * For example, if `A` is a child of `B` and we call `B.replaceWith(C)`,
     * then `C` will now be a child of `A` at the same index that `B` formerly
     * occupied, and `B` will now have no parent.  If `C` had a parent before,
     * it will have been removed from it (thus decreasing that parent's number
     * of children by one).
     *
     * @param {MathConcept} other - the MathConcept with which to replace this one
     * @see {@link MathConcept#remove remove()}
     * @see {@link MathConcept#child child()}
     * @see {@link MathConcept#parent parent()}
     */
    replaceWith ( other ) {
        let originalParent = this._parent;
        if ( originalParent != null ) {
            const originalIndex = this.indexInParent()
            this.remove()
            originalParent.insertChild( other, originalIndex )
        }
    }

    /**
     * Remove the last child of this MathConcept and return it.  If there is no
     * such child, take no action and return undefined.
     * @return {MathConcept} The popped last child, or undefined if none
     * @see {@link MathConcept#pushChild pushChild()}
     * @see {@link MathConcept#shiftChild shiftChild()}
     */
    popChild () {
        const child = this.lastChild()
        if ( !child ) return
        child.remove()
        return child
    }

    /**
     * Remove the first child of this MathConcept and return it.  If there is no
     * such child, take no action and return undefined.
     * @return {MathConcept} The popped first child, or undefined if none
     * @see {@link MathConcept#popChild popChild()}
     * @see {@link MathConcept#unshiftChild unshiftChild()}
     */
    shiftChild () {
        const child = this.firstChild()
        if ( !child ) return
        child.remove()
        return child
    }

    /**
     * Append a new child to the end of this MathConcept's list of children.  This
     * is equivalent to a call to `insertChild()` with the length of the current
     * children array as the index at which to insert.
     *
     * @param {MathConcept} child - The new MathConcept to append
     * @see {@link MathConcept#popChild popChild()}
     * @see {@link MathConcept#unshiftChild unshiftChild()}
     */
    pushChild ( child ) { this.insertChild( child, this._children.length ) }

    /**
     * Prepend a new child to the beginning of this MathConcept's list of children.
     * This is equivalent to a call to `insertChild()` with the default second
     * parameter (i.e., insert at index zero), and thus this function is here
     * only for convenience, to fit with shiftChild().
     *
     * @param {MathConcept} child - The new MathConcept to prepend
     * @see {@link MathConcept#shiftChild shiftChild()}
     * @see {@link MathConcept#pushChild pushChild()}
     */
    unshiftChild ( child ) { this.insertChild( child ) }

    /**
     * Replace the entire children array of this MathConcept with a new one.
     *
     * This is equivalent to removing all the current children of this MathConcept
     * in order from lowest index to highest, then inserting all the children in
     * the given array, again from lowest index to highest.
     *
     * The intent is not for any of the elements of the given array to be
     * ancestors or descendants of one another, but even if they are, the action
     * taken here still follows the explanation given in the previous paragraph.
     *
     * @param {MathConcept[]} children - New list of children
     * @see {@link MathConcept#children children()}
     * @see {@link MathConcept#removeChild removeChild()}
     * @see {@link MathConcept#insertChild insertChild()}
     */
    setChildren ( children ) {
        while ( this._children.length > 0 ) {
            this.firstChild().remove()
        }
        for ( const child of children ) {
            this.pushChild( child )
        }
    }

    //////
    //
    //  Order relations and traversals
    //
    //////

    /**
     * Under pre-order tree traversal, which of two MathConcept comes first?  We
     * call the first "earlier than" the other MathConcept, because we will use
     * MathConcept hierarchies to represent documents, and first in a pre-order
     * tree traversal would then mean earlier in the document.
     *
     * Note that this is a strict ordering, so a MathConcept is not earlier than
     * itself.
     *
     * @param {MathConcept} other - The MathConcept with which to compare this one.
     *   (The result is undefined if this is not a MathConcept.)
     * @return {boolean} Whether this MathConcept is earlier than the other, or
     *   undefined if they are incomparable (not in the same tree)
     * @see {@link MathConcept#isLaterThan isLaterThan()}
     * @see {@link MathConcept#preOrderTraversal preOrderTraversal()}
     * @see {@link MathConcept#nextInTree nextInTree()}
     * @see {@link MathConcept#previousInTree previousInTree()}
     */
    isEarlierThan ( other ) {
        // type check
        if ( !( other instanceof MathConcept ) ) return undefined
        // base case
        if( other === this ) return false
        // we will need to compare ancestors
        const myAncestors = this.ancestors().reverse()
        const otherAncestors = other.ancestors().reverse()
        // if we have no common ancestor, we are incomparable
        if ( otherAncestors[0] != myAncestors[0] ) return undefined
        // we have a common top-level ancestor; find our least common ancestor
        let lowest = null
        while ( myAncestors[0] == otherAncestors[0] ) {
            myAncestors.shift()
            lowest = otherAncestors.shift()
        }
        // if either of us is an ancestor of the other, then that one is earlier
        if ( lowest === this ) return true
        if ( lowest === other ) return false
        // otherwise, compare child indices within the common ancestor
        return myAncestors[0].indexInParent()
             < otherAncestors[0].indexInParent()
    }

    /**
     * This is the opposite of {@link MathConcept#isEarlierThan isEarlierThan()}.
     * We have `A.isLaterThan(B)` if and only if `B.isEarlierThan(A)`.  This is
     * therefore just a convenience function.
     *
     * @param {MathConcept} other - The MathConcept with which to compare this one.
     *   (The result is undefined if this is not a MathConcept.)
     * @return {boolean} Whether this MathConcept is later than the other, or
     *   undefined if they are incomparable (not in the same tree)
     * @see {@link MathConcept#isEarlierThan isEarlierThan()}
     * @see {@link MathConcept#preOrderTraversal preOrderTraversal()}
     * @see {@link MathConcept#nextInTree nextInTree()}
     * @see {@link MathConcept#previousInTree previousInTree()}
     */
    isLaterThan ( other ) {
        if ( !( other instanceof MathConcept ) ) return undefined
        return other.isEarlierThan( this )
    }

    /**
     * Finds the next node in the same tree as this one, where "next" is defined
     * in terms of a pre-order tree traversal.  If there is no such node, this
     * will return undefined.
     *
     * Therefore this function also returns the earliest node later than this
     * one, in the sense of {@link MathConcept#isEarlierThan isEarlierThan()} and
     * {@link MathConcept#isLaterThan isLaterThan()}.
     *
     * For example, in a parent node with several atomic children, the next node
     * of the parent is the first child, and the next node of each child is the
     * one after, but the last child has no next node.
     *
     * @return {MathConcept} The next node in pre-order traversal after this one
     * @see {@link MathConcept#isEarlierThan isEarlierThan()}
     * @see {@link MathConcept#isLaterThan isLaterThan()}
     * @see {@link MathConcept#preOrderTraversal preOrderTraversal()}
     * @see {@link MathConcept#previousInTree previousInTree()}
     */
    nextInTree () {
        // if I have a first child, that's my next node.
        if ( this._children.length > 0 )
            return this._children[0]
        // if I have a next sibling, that's my next node.
        // otherwise, use my parent's next sibling, or my grandparent's, ...
        for ( let ancestor of this.ancestorsIterator() ) {
            if ( ancestor.nextSibling() ) {
                return ancestor.nextSibling()
            }
        }
        // no nodes after me, so return undefined
    }

    /**
     * Finds the previous node in the same tree as this one, where "previous" is
     * defined in terms of a pre-order tree traversal.  If there is no such
     * node, this will return undefined.
     *
     * Therefore this function also returns the latest node earlierr than this
     * one, in the sense of {@link MathConcept#isEarlierThan isEarlierThan()} and
     * {@link MathConcept#isLaterThan isLaterThan()}.
     *
     * This is the reverse of {@link MathConcept#nextInTree nextInTree()}, in the
     * sense that `X.nextInTree().previousInTree()` and
     * `X.previousInTree().nextInTree()` will, in general, be `X`, unless one of
     * the computations involved is undefined.
     *
     * @return {MathConcept} The previous node in pre-order traversal before this
     *   one
     * @see {@link MathConcept#nextInTree nextInTree()}
     * @see {@link MathConcept#isEarlierThan isEarlierThan()}
     * @see {@link MathConcept#isLaterThan isLaterThan()}
     * @see {@link MathConcept#preOrderTraversal preOrderTraversal()}
     */
    previousInTree () {
        // if I have a previous sibling, then its latest descendant is my
        // previous node
        let beforeMe = this.previousSibling()
        while ( beforeMe && beforeMe._children.length > 0 ) {
            beforeMe = beforeMe.lastChild()
        }
        if ( beforeMe ) return beforeMe
        // otherwise, my previous node is my parent (which may be null if
        // I'm the earliest node in my tree, which we convert to undefined)
        return this._parent || undefined
    }

    /**
     * An iterator that walks through the entire tree from this node onward, in
     * a pre-order tree traversal, yielding each node in turn.
     *
     * @param {boolean} inThisTreeOnly - Set this to true to limit the iterator
     *   to return only descendants of this MathConcept.  Set it to false to
     *   permit the iterator to proceed outside of this tree into its context,
     *   once all nodes within this tree have been exhausted.  If this MathConcept
     *   has no parent, then this parameter is irrelevant.
     * @yields {MathConcept} The next node after this one in pre-order tree
     *   traversal, just as {@link MathConcept#nextInTree nextInTree()} would
     *   yield, then the next after that, and so on.
     * @see {@link MathConcept#nextInTree nextInTree()}
     * @see {@link MathConcept#isEarlierThan isEarlierThan()}
     * @see {@link MathConcept#isLaterThan isLaterThan()}
     * @see {@link MathConcept#preOrderTraversal preOrderTraversal()}
     */
    *preOrderIterator ( inThisTreeOnly = true ) {
        // compute the last descendant of this tree (or undefined if they did
        // not limit us to traversing only this subtree)
        let stopHere = inThisTreeOnly ? this : undefined
        while ( stopHere && stopHere._children.length > 0 ) {
            stopHere = stopHere.lastChild()
        }
        // now iterate over all the nexts (stopping only if we encounter the
        // final descendant computed above, if any)
        let nextResult = this
        while ( nextResult ) {
            yield nextResult
            if ( nextResult === stopHere ) break
            nextResult = nextResult.nextInTree()
        }
    }

    /**
     * The same as {@link MathConcept#preOrderIterator preOrderIterator()}, but
     * already computed into array form for convenience (usually at a cost of
     * efficiency).
     *
     * @param {boolean} inThisTreeOnly - Has the same meaning as it does in
     *   {@link MathConcept#preOrderIterator preOrderIterator()}
     * @return {MathConcept[]} The array containing a pre-order tree traversal
     *   starting with this node, beginning with
     *   {@link MathConcept#nextInTree nextInTree()}, then the next after that,
     *   and so on.
     * @see {@link MathConcept#preOrderIterator preOrderIterator()}
     * @see {@link MathConcept#nextInTree nextInTree()}
     */
    preOrderTraversal ( inThisTreeOnly = true ) {
        return Array.from( this.preOrderIterator( inThisTreeOnly ) )
    }

    /**
     * In computer programming, the notion of variable scope is common.  A line
     * of code can "see" a variable (or is in the scope of that variable) if it
     * appears later than the variable's declaration and at a deeper level of
     * block nesting.  We have the same concept within MathConcepts, and we call
     * it both "scope" and "accessibility."  We say that any later MathConcept is
     * "in the scope of" an earlier one, or equivalently, the earlier one "is
     * accessible to" the later one, if the nesting of intermediate MathConcepts
     * permits it in the usual way.
     *
     * More specifically, a MathConcept `X` is in the scope of precisely the
     * following other MathConcepts: all of `X`'s previous siblings, all of
     * `X.parent()`'s previous siblings (if `X.parent()` exists), all of
     * `X.parent().parent()`'s previous siblings (if `X.parent().parent()`
     * exists), and so on.  In particular, a MathConcept is not in its own scope,
     * nor in the scope of any of its other ancestors.
     *
     * The one exception to what's stated above is the reflexive case, whether
     * `X.isAccessibleTo(X)`.  By default, this is false, because we typically
     * think of `X.isAccessibleTo(Y)` as answering the question, "Can `Y`
     * justify itself by citing `X`?" and we do not wish that relation to be
     * reflexive.  However, `X.isInTheScopeOf(X)` would typically be considered
     * true, because a variable declaration is the beginning of the scope of
     * that variable.  So we provide the second parameter, `reflexive`, for
     * customizing this behavior, and we have that, for any boolean value `b`,
     * `X.isAccessibleTo(Y,b)` if and only if `Y.isInTheScopeOf(X,b)`.
     *
     * @param {MathConcept} other - The MathConcept to which we're asking whether
     *   the current one is accessible.  If this parameter is not a MathConcept,
     *   the result is undefined.
     * @param {boolean} reflexive - Whether the relation should be reflexive,
     *   that is, whether it should judge `X.isAccessibleTo(X)` to be true.
     * @return {boolean} Whether this MathConcept is accessible to `other`.
     * @see {@link MathConcept#isInTheScopeOf isInTheScopeOf()}
     */
    isAccessibleTo ( other, reflexive = false ) {
        if ( this === other ) return reflexive
        if ( !( other instanceof MathConcept ) ) return undefined
        if ( other.parent() === null ) return false
        if ( this.parent() === other.parent() ) {
            return this.indexInParent() < other.indexInParent()
        }
        return this.isAccessibleTo( other.parent() )
    }

    /**
     * A full definition of both
     * {@link MathConcept#isAccessibleTo isAccessibleTo()} and
     * {@link MathConcept#isInTheScopeOf isInTheScopeOf()} appears in the
     * documentation for {@link MathConcept#isAccessibleTo isAccessibleTo()}.
     * Refer there for details.
     *
     * @param {MathConcept} other - The MathConcept in whose scope we're asking
     *   whether this one lies.  If this parameter is not a MathConcept, the
     *   result is undefined.
     * @param {boolean} reflexive - Whether the relation should be reflexive,
     *   that is, whether it should judge `X.isInTheScopeOf(X)` to be true.
     * @return {boolean} Whether this MathConcept is in the scope of `other`.
     * @see {@link MathConcept#isAccessibleTo isAccessibleTo()}
     */
    isInTheScopeOf ( other, reflexive = true ) {
        if ( !( other instanceof MathConcept ) ) return undefined
        return other.isAccessibleTo( this, reflexive )
    }

    /**
     * For a definition of accessibility, refer to the documentation for the
     * {@link MathConcept#isAccessibleTo isAccessibleTo()} function.
     *
     * In short, the accessibles of a node are its previous siblings, the
     * previous siblings of its parent, the previous siblings of its
     * grandparent, and so on, where each node yielded
     * {@link MathConcept#isLaterThan isLaterThan()} all nodes yielded thereafter.
<<<<<<< HEAD
     *
=======
     * You can limit the list to only those accessibles within a given ancestor
     * by using the `inThis` parameter, documented below.
     * 
>>>>>>> c882bb01
     * @param {boolean} reflexive - Functions analogously to the `reflexive`
     *   parameter for {@link MathConcept#isAccessibleTo isAccessibleTo()}; that
     *   is, do we include this MathConcept on its list of accessibles?  The
     *   default value is false.
     * @param {MathConcept} inThis - The container MathConcept in which to list
     *   accessibles.  No accessible outside this ancestor will be returned.
     *   (If this is not actually an ancestor, it is ignored, and all accessibles
     *   are returned, which is the default.)
     * @yields {MathConcept} Each MathConcept accessible to this one, beginning with
     *   the one closest to this one (often its previous sibling) and proceeding
     *   back through the hierarchy, so that each new result is accessible to
     *   (and earlier than) the previous).
     * @see {@link MathConcept#isAccessibleTo isAccessibleTo()}
     * @see {@link MathConcept#accessibles accessibles()}
     */
    *accessiblesIterator ( reflexive = false, inThis = null ) {
        // return myself if reflexive, unless I'm the limiting ancestor
        if ( inThis == this ) return
        if ( reflexive ) yield this
        // yield all previous siblings of myself
        for ( let previous = this.previousSibling() ; previous ;
              previous = previous.previousSibling() )
            yield previous
        // if there is no parent, or we are not allowed to use it, we're done
        if ( !this._parent || this._parent == inThis ) return
        // otherwise, recur on the parent
        yield* this._parent.accessiblesIterator( false, inThis )
    }

    /**
     * The full contents of
     * {@link MathConcept#accessiblesIterator accessiblesIterator()}, but put into
     * an array rather than an iterator, for convenience, possibly at the cost
     * of efficiency.
     *
     * @param {boolean} reflexive - Passed directly to
     *   {@link MathConcept#accessiblesIterator accessiblesIterator()}; see that
     *   function for more information
     * @param {MathConcept} inThis - Passed directly to
     *   {@link MathConcept#accessiblesIterator accessiblesIterator()}; see that
     *   function for more information
     * @return {MathConcept[]} All MathConcepts accessible to this one, with the
     *   latest (closest to this MathConcept) first, proceeding on to the earliest
     *   at the end of the array
     * @see {@link MathConcept#accessiblesIterator accessiblesIterator()}
     * @see {@link MathConcept#isAccessibleTo isAccessibleTo()}
     */
    accessibles ( reflexive = false, inThis = null ) {
        return Array.from( this.accessiblesIterator( reflexive, inThis ) )
    }

    /**
     * For a definition of scope, refer to the documentation for the
     * {@link MathConcept#isAccessibleTo isAccessibleTo()} function.
     *
     * In short, the scope of a node is itself, all of its later siblings, and
     * all their descendants, where each node yielded by the iterator
     * {@link MathConcept#isEarlierThan isEarlierThan()} all nodes yielded
     * thereafter.
     *
     * @param {boolean} reflexive - Functions analogously to the `reflexive`
     *   parameter for {@link MathConcept#isInTheScopeOf isInTheScopeOf()}; that
     *   is, do we include this MathConcept on its list of things in its scope?
     *   The default value is true.
     * @yields {MathConcept} Each MathConcept in the scope of this one, beginning
     *   with the one closest to this one (often its previous sibling) and
     *   proceeding forward through the hierarchy, so that each new result
     *   {@link MathConcept#isLaterThan isLaterThan()} the previous.
     * @see {@link MathConcept#isInTheScopeOf isInTheScopeOf()}
     * @see {@link MathConcept#scope scope()}
     */
    *scopeIterator ( reflexive = true ) {
        for ( let sibling = this ; sibling ; sibling = sibling.nextSibling() ) {
            if ( sibling === this ) {
                if ( reflexive ) yield this
            } else {
                yield* sibling.descendantsIterator()
            }
        }
    }

    /**
     * The full contents of {@link MathConcept#scopeIterator scopeIterator()}, but
     * put into an array rather than an iterator, for convenience, possibly at
     * the cost of efficiency.
     *
     * @param {boolean} reflexive - Passed directly to
     *   {@link MathConcept#scopeIterator scopeIterator()}; see that function for
     *   more information
     * @return {MathConcept[]} All MathConcepts in the scope of to this one, with
     *   the earliest (closest to this MathConcept) first, proceeding on to the
     *   latest at the end of the array
     * @see {@link MathConcept#scopeIterator scopeIterator()}
     * @see {@link MathConcept#isInTheScopeOf isInTheScopeOf()}
     */
    scope ( reflexive = true ) {
        return Array.from( this.scopeIterator( reflexive ) )
    }

    //////
    //
    //  Interpretation
    //
    //////

    /**
     * Any MathConcept can be interpreted, which means converting its high-level
     * concepts into lower-level concepts that are only logical.  For example,
     * in mathematics, we my write A=B=C, but logically, this is two separate
     * statements, A=B and B=C.
     *
     * The interpretation function defined here can be used by any subclass to
     * implement its specific means of interpretation of mathematical concepts
     * into logical ones.  In this abstract base class, the default is simply
     * to return an empty list, meaning "no logic concepts."  Subclasses should
     * override this with an implementation specific to their actual mathematical
     * meaning.
     *
     * @return {LogicConcept[]} The ordered list of LogicConcepts whose combined
     *   meaning is equal to the meaning of this MathConcept
     */
    interpretation () { return [ ] }

    //////
    //
    //  Functions for copying and serialization
    //
    //////

    /**
     * In order for a hierarchy of MathConcepts to be able to be serialized and
     * deserialized, we need to track the class of each MathConcept in the
     * hierarchy.  We cannot reconstitute an object from its serialized state if
     * we do not know which class to construct.  So we track all subclasses of
     * this class in a single static map, here.
     *
     * This class and each of its subclasses should add themselves to this map
     * and save the corresponding name in a static `className` variable in their
     * class.
     *
     * @see {@link MathConcept#className className}
     * @see {@link MathConcept.addSubclass addSubclass}
     */
    static subclasses = new Map

    /**
     * Adds a subclass to the static {@link MathConcept#subclasses subclasses} map
     * tracked by this object, for use in reconsituting objects correctly from
     * their serialized forms.
     *
     * This method should be called once per subclass of `MathConcept`.  To see
     * how, see the code that initializes {@link MathConcept#className className}.
     *
     * @param {string} name - The name of the class, as it appears in code
     * @param {class} classObject - The class itself, such as `MathConcept`, or
     *   any of its subclasses, that is, the JavaScript object used when
     *   constructing new instances.
     * @return {string} The value of the `name` parameter, for convenience in
     *   initializing each class's static `className` field
     * @see {@link MathConcept#className className}
     * @see {@link MathConcept#subclasses subclasses}
     */
    static addSubclass ( name, classObject ) {
        MathConcept.subclasses.set( name, classObject )
        return name
    }

    /**
     * The name of this class, as a JavaScript string.  For the MathConcept class,
     * this is, of course, `"MathConcept"`, but for subclasses, it will vary.
     *
     * See the code initializing this member to see how subclasses should
     * initialize their `className` members.  This is used in deserialization,
     * to correctly reconstitute objects of the appropriate class.
     * @see {@link MathConcept#subclasses subclasses}
     * @see {@link MathConcept.addSubclass addSubclass}
     */
    static className = MathConcept.addSubclass( 'MathConcept', MathConcept )

    /**
     * A deep copy of this MathConcept.  It will have no subtree in common with
     * this one, and yet it will satisfy an {@link MathConcept#equals equals()}
     * check with this MathConcept.
     *
     * In order to ensure that the copy has the same class as the original (even
     * if that is a proper subclass of MathConcept), this function depends upon
     * that subclass's having registered itself with the
     * {@link MathConcept#subclasses subclasses} static member.
     *
     * @return {MathConcept} A deep copy
     * @see {@link MathConcept#equals equals()}
     * @see {@link MathConcept#subclasses subclasses}
     */
    copy () {
        const className = this.constructor.className
        const classObject = MathConcept.subclasses.get( className )
        const childCopies = this._children.map( child => child.copy() )
        const copy = new classObject( ...childCopies )
        copy._attributes = this._attributes.deepCopy()
        return copy
    }

    /**
     * Whether this MathConcept is structurally equal to the one passed as
     * parameter.  In particular, this means that this function will return
     * true if and only if all the following are true.
     *
     *  * `other` is an instance of the MathConcept class
     *  * `other` has the same set of attribute keys as this instance
     *  * each of those keys maps to the same data in each instance (where
     *    comparison of attribute values is done by
     *    {@link JSON.equals JSON.equals()})
     *  * `other` has the same number of children as this instance
     *  * each of `other`'s children passes a recursive
     *    {@link MathConcept#equals equals()} check with the corresponding
     *    child of this instance
     *
     * @param {MathConcept} other
     * @returns {boolean} true if and only if this MathConcept equals `other`
     * @see {@link MathConcept#copy copy()}
     */
    equals ( other ) {
        // other must be a MathConcept with same specific subclass
        if ( !( other instanceof MathConcept ) ) return false
        if ( this.constructor !== other.constructor ) return false
        // other must have the same number of attribute keys
        const keys1 = Array.from( this._attributes.keys() )
        const keys2 = Array.from( other._attributes.keys() )
        if ( keys1.length != keys2.length ) return false
        // other must have the same set of attribute keys
        keys1.sort()
        keys2.sort()
        if ( !JSON.equals( keys1, keys2 ) ) return false
        // other must have the same value for each attribute key
        for ( let key of keys1 )
            if ( !JSON.equals( this.getAttribute( key ),
                               other.getAttribute( key ) ) )
                return false
        // other must have the same number of children
        if ( this._children.length != other._children.length ) return false
        // other must have the same children, structurally, recursively compared
        for ( let i = 0 ; i < this._children.length ; i++ )
            if ( !this.child( i ).equals( other.child( i ) ) )
                return false
        // that is the complete set of requirements for equality
        return true
    }

    /**
     * Convert this object to JavaScript data ready for JSON serialization.
     * Note that the result of this function is *not* a string, but is ready to
     * be converted into one through `JSON.stringify()` or (preferably),
     * {@link predictableStringify predictableStringify()}.
     *
     * The resulting object has some of its attributes directly re-used (not
     * copied) from within this MathConcept (notably the values of many
     * attributes), for the sake of efficiency.  Thus you should *not* modify
     * the contents of the returned MathConcept.  If you want a completely
     * independent copy, call `JSON.copy()` on the return value.
     *
     * The particular classes of this MathConcept and any of its children are
     * stored in the result, so that a deep copy of this MathConcept can be
     * recreated from that object using {@link Strucure.fromJSON fromJSON()}.
     *
     * If the serialized result will later be deserialized after the original
     * has been destroyed, then you may wish to preserve the unique IDs of each
     * MathConcept in the hierarchy in the serialization.  But if the original
     * will still exist, you may not.  Thus the parameter lets you choose which
     * of these behaviors you need.  By default, IDs are included.
     *
     * @param {boolean} includeIDs - Whether to include the IDs of the
     *   MathConcept and its descendants in the serialized form (as part of the
     *   MathConcept's attributes)
     * @return {Object} A serialized version of this MathConcept
     * @see {@link Strucure.fromJSON fromJSON()}
     * @see {@link Strucure#subclasses subclasses}
     */
    toJSON ( includeIDs = true ) {
        let serializedAttributes = [ ...this._attributes ]
        if ( !includeIDs )
            serializedAttributes = serializedAttributes.filter(
                pair => pair[0] != '_id' )
        return {
            className : this.constructor.className,
            attributes : serializedAttributes,
            children : this._children.map( child => child.toJSON( includeIDs ) )
        }
    }

    /**
     * Deserialize the data in the argument, producing a new MathConcept instance
     * (or, more specifically, sometimes an instance of one of its subclasses).
     *
     * Note that because this function is static, clients access it as
     * `MathConcept.fromJSON(...)`.
     *
     * @param {Object} data - A JavaScript Object of the form produced by
     *   {@link MathConcept#toJSON toJSON()}
     * @return {MathConcept} A new MathConcept instance (which may actually be an
     *   instance of a proper subclass of MathConcept) as encoded in the given
     *   `data`
     * @see {@link MathConcept#toJSON toJSON()}
     */
    static fromJSON ( data ) {
        const classObject = MathConcept.subclasses.get( data.className )
        const result = new classObject(
            ...data.children.map( MathConcept.fromJSON ) )
        result._attributes = new Map( JSON.copy( data.attributes ) )
        return result
    }

    /**
     * A simple string representation that represents any MathConcept using
     * an S-expression (that is, `(a b c ...)`) of the string representations of
     * its children.  This produces LISP-like results, although they will
     * contain only parentheses if all are MathConcept instances.  But
     * subclasses can override this method to specialize it.
     *
     * @return {string} A simple string representation
     * @see {@link MathConcept#toJSON toJSON()}
     */
    toString () {
        return '('
             + this._children.map( child => child.toString() ).join( ' ' )
             + ')'
    }

    //////
    //
    //  Bound and free identifiers
    //
    //////

    /**
     * A {@link Symbol} X is free in an ancestor Y if and only if no MathConcept
     * that is an ancestor A of X inside of (or equal to) Y satisfies
     * `A.binds( X.text() )`.  This function returns an array of
     * all identifier names that appear within this MathConcept and, at the
     * point where they appear, are free in this ancestor MathConcept.
     *
     * If, instead of just the names of the identifiers, you wish to have the
     * identifier MathConcepts themselves, you can couple the
     * {@link MathConcept#isFree isFree()} function with the
     * {@link MathConcept#descendantsSatisfying descendantsSatisfying()}
     * function to achieve that.
     *
     * @return {string[]} An array of names of free identifiers appearing as
     *   descendants of this MathConcept
     * @see {@link Binding#binds binds()}
     * @see {@link Binding#boundVariables boundVariables()}
     */
    freeIdentifierNames () {
        // a single identifier is free in itself
        if ( this instanceof MathConcept.subclasses.get( 'Symbol' ) )
            return [ this.text() ]
        // otherwise we collect all the free variables in all children...
        const result = new Set
        this.children().forEach( child =>
            child.freeIdentifierNames().forEach( name =>
                result.add( name ) ) )
        // ...excepting any that this MathConcept binds
        if ( this instanceof MathConcept.subclasses.get( 'Binding' ) )
            this.boundVariableNames().forEach( name =>
                result.delete( name ) )
        return Array.from( result )
    }

    /**
     * Is this MathConcept free in one of its ancestors?  If the ancestor is not
     * specified, it defaults to the MathConcept's topmost ancestor.  Otherwise,
     * you can specify it with the parameter.
     *
     * A MathConcept is free in an ancestor if none of the MathConcept's free
     * identifiers are bound within that ancestor.
     *
     * Note the one rare corner case that the head of a binding (even if it is
     * a compound expression) is not bound by the binding.  For instance, if
     * we have an expression like $\sum_{i=a}^b A_i$, then $i$ is bound in
     * $A_i$, but not in either $a$ or $b$, which are part of the compound head
     * symbol, written in LISP notation something like `((sum a b) i (A i))`.
     * This corner case rarely arises, because it would be very confusing for
     * $i$ to appear free in either $a$ or $b$, but is important to document.
     *
     * @param {MathConcept} [inThis] - The ancestor in which the question takes
     *   place, as described above
     * @return {boolean} Whether this MathConcept is free in the specified
     *   ancestor (or its topmost ancestor if none is specified)
     */
    isFree ( inThis ) {
        // compute the free identifiers in me that an ancestor might bind
        const myFreeSymbols = this.freeIdentifierNames()
        // walk upwards to the appropriate ancestor and see if any bind any of
        // those identifiers; if so, I am not free in that ancestor
        let walk = this
        while ( walk && walk != inThis ) {
            const parent = walk.parent()
            if ( ( parent instanceof MathConcept.subclasses.get( 'Binding' ) )
              && walk.indexInParent() > 0
              && myFreeSymbols.some( name => parent.binds( name ) ) )
                return false
            walk = parent
        }
        // none bound me, so I am free
        return true
    }

    /**
     * Does a copy of the given MathConcept `concept` occur free anywhere in this
     * MathConcept?  More specifically, is there a descendant D of this MathConcept
     * such that `D.equals( concept )` and `D.isFree( inThis )`?
     *
     * @param {MathConcept} concept - This function looks for copies of this
     *   MathConcept
     * @param {MathConcept} [inThis] - The notion of "free" is relative to this
     *   MathConcept, in the same sense of the `inThis` parameter to
     *   {@link MathConcept#isFree isFree()}
     * @return {boolean} True if and only if there is a copy of `concept` as a
     *   descendant of this MathConcept satisfying `.isFree( inThis )`
     * @see {@link MathConcept#isFree isFree()}
     */
    occursFree ( concept, inThis ) {
        return this.hasDescendantSatisfying( descendant =>
            descendant.equals( concept ) && descendant.isFree( inThis ) )
    }

    /**
     * A MathConcept A is free to replace a MathConcept B if no identifier free in A
     * becomes bound when B is replaced by A.
     * @param {MathConcept} original - The MathConcept to be replaced with this one
     * @param {MathConcept} [inThis] - The ancestor we use as a context in which to
     *   gauge bound/free identifiers, as in the `inThis` parameter to
     *   {@link MathConcept#isFree isFree()}.  If omitted, the context defaults to
     *   the top-level ancestor of `original`.
     * @return {boolean} True if this MathConcept is free to replace `original`,
     *   and false if it is not.
     */
    isFreeToReplace ( original, inThis ) {
        // this implementation is an exact copy of isFree(), with one exception:
        // while the free identifiers are computed from this MathConcept, freeness
        // is computed from original.
        const freeIdentifierNames = this.freeIdentifierNames()
        for ( let ancestor = original ; ancestor ; ancestor = ancestor.parent() ) {
            if ( ( ancestor instanceof MathConcept.subclasses.get( 'Binding' ) )
              && freeIdentifierNames.some( name => ancestor.binds( name ) ) )
                return false
            if ( ancestor == inThis ) break
        }
        return true
    }

    /**
     * Consider every free occurrence of `original` within this MathConcept, and
     * replace each with a copy of `replacement` if and only if `replacement` is
     * free to replace that instance.  Each instance is judged separately, so
     * there may be any number of replacements, from zero up to the number of
     * free occurrences of `original`.
     *
     * @param {MathConcept} original - Replace copies of this MathConcept with
     *   copies of `replacement`
     * @param {MathConcept} replacement - Replace copies of `original` with
     *   copies of this MathConcept
     * @param {MathConcept} [inThis] - When judging free/bound identifiers, judge
     *   them relative to this ancestor context, in the same sense of the
     *   `inThis` parameter to {@link MathConcept#isFree isFree()}
     */
    replaceFree ( original, replacement, inThis ) {
        this.descendantsSatisfying(
            descendant => descendant.equals( original )
        ).forEach( instance => {
            if ( replacement.isFreeToReplace( instance, inThis ) )
                instance.replaceWith( replacement.copy() )
        } )
    }

    //////
    //
    //  Unique IDs
    //
    //////

    /**
     * We want the capability of assigning each MathConcept in a given hierarchy a
     * globally unique ID.  We therefore need a global place to store the
     * mapping of IDs to instances, and thus we create this Map in the MathConcept
     * class.
     *
     * Each key in the map is an ID and the corresponding value is the instance
     * with that ID.  Each ID is a string.
     *
     * This data structure should not be accessed by clients; it is private to
     * this class.  Use {@link MathConcept.instanceWithID instanceWithID()} and
     * {@link MathConcept#trackIDs trackIDs()} instead.
     *
     * @see {@link MathConcept.instanceWithID instanceWithID()}
     * @see {@link MathConcept#trackIDs trackIDs()}
     */
    static IDs = new Map

    /**
     * Find a MathConcept instance from a given string ID.  This assumes that the
     * assignment of ID to MathConcept has been recorded in the global mapping in
     * {@link MathConcept#IDs IDs}, by the function
     * {@link MathConcept#trackIDs trackIDs()}.  If it has not been so recorded,
     * then this function will not find the instance and will return undefined.
     *
     * Note that because this function is static, clients access it as
     * `MathConcept.instanceWithID("...")`.
     *
     * @param {string} id - The MathConcept ID to look up
     * @return {MathConcept} The MathConcept that has the given ID, if any, or
     *   undefined if no MathConcept has the given ID
     *
     * @see {@link MathConcept#IDs IDs}
     * @see {@link MathConcept#trackIDs trackIDs()}
     */
    static instanceWithID ( id ) { return MathConcept.IDs.get( `${id}` ) }

    /**
     * The ID of this MathConcept, if it has one, or undefined otherwise.  An ID
     * is always a string; this is ensured by the
     * {@link MathConcept#setId setId()} function.
     *
     * @return {string} The ID of this MathConcept, or undefined if there is none
     *
     * @see {@link MathConcept#setId setID()}
     */
    ID () { return this.getAttribute( '_id' ) }

    /**
     * Set the ID of this MathConcept.  Note that this does not change the
     * global tracking of IDs, because one could easily call this function to
     * assign an already-in-use ID.  To ensure that the IDs in a hierarchy are
     * tracked, call {@link MathConcept#trackIDs trackIDs()}, and if that has
     * already been called, then to change a MathConcept's ID assignment, call
     * {@link MathConcept#changeID changeID()}.
     *
     * @param {string} id - The new ID to assign.  If this is not a string, it
     *   will be converted into one.
     *
     * @see {@link MathConcept#ID ID()}
     * @see {@link MathConcept#trackIDs trackIDs()}
     * @see {@link MathConcept#changeID changeID()}
     */
    setID ( id ) { this.setAttribute( '_id', `${id}` ) }

    /**
     * Store in the global {@link MathConcept#IDs IDs} mapping the association of
     * this MathConcept's ID with this MathConcept instance itself.  If the
     * parameter is set to true (the default), then do the same recursively to
     * all of its descendants.
     *
     * Calling this function then enables you to call
     * {@link MathConcept.instanceWithID instanceWithID()} on any of the IDs of a
     * descendant and get that descendant in return.  Note that this does not
     * check to see if a MathConcept with the given ID has already been recorded;
     * it will overwrite any past data in the {@link MathConcept#IDs IDs} mapping.
     *
     * This function also makes a call to
     * {@link MathConcept#trackConnections trackConnections()}, because IDs are
     * required in order for connections to exist, and enabling IDs almost
     * always coincides with enabling connections as well.
     *
     * **Important:**
     * To prevent memory leaks, whenever a MathConcept hierarchy is no longer used
     * by the client, you should call {@link MathConcept#untrackIDs untrackIDs()}
     * on it.
     *
     * @param {boolean} recursive - Whether to recursively track IDs of all
     *   child, grandchild, etc. MathConcepts.  (If false, only this MathConcept's
     *   ID is tracked, not those of its descendants.)
     *
     * @see {@link MathConcept#IDs IDs}
     * @see {@link MathConcept#untrackIDs untrackIDs()}
     * @see {@link MathConcept#trackConnections trackConnections()}
     */
    trackIDs ( recursive = true ) {
        this.trackConnections()
        if ( this.hasAttribute( '_id' ) ) MathConcept.IDs.set( this.ID(), this )
        if ( recursive ) for ( let child of this._children ) child.trackIDs()
    }

    /**
     * This removes the ID of this MathConcept (and, if requested, all descendant
     * MathConcepts) from the global {@link MathConcept#IDs IDs} mapping.  It is the
     * reverse of {@link MathConcept#trackIDs trackIDs()}, and should always be
     * called once the client is finished using a MathConcept, to prevent memory
     * leaks.
     *
     * Because connections use the ID system, any connections that this
     * MathConcept is a part of will also be severed, by a call to
     * {@link MathConcept#removeConnections removeConnections()}.
     *
     * @param {boolean} recursive - Whether to recursively apply this function
     *   to all child, grandchild, etc. MathConcepts.  (If false, only this
     *   MathConcept's ID is untracked, not those of its descendants.)
     *
     * @see {@link MathConcept#IDs IDs}
     * @see {@link MathConcept#trackIDs trackIDs()}
     * @see {@link MathConcept#clearIDs clearIDs()}
     */
    untrackIDs ( recursive = true ) {
        this.removeConnections()
        if ( this.hasAttribute( '_id' ) ) MathConcept.IDs.delete( this.ID() )
        if ( recursive ) for ( let child of this._children ) child.untrackIDs()
    }

    /**
     * Check whether this MathConcept's ID is currently tracked and associated
     * with this MathConcept itself.
     *
     * @return {boolean} Whether the ID of this MathConcept is currently tracked
     *   by the global {@link MathConcept#IDs IDs} mapping *and* that it is
     *   associated, by that mapping, with this MathConcept
     *
     * @see {@link MathConcept#IDs IDs}
     * @see {@link MathConcept#trackIDs trackIDs()}
     */
    idIsTracked () {
        return this.hasAttribute( '_id' )
            && this == MathConcept.instanceWithID( this.ID() )
    }

    /**
     * Remove the ID of this MathConcept and, if requested, all of its
     * descendants.  This does not change anything about the global
     * {@link MathConcept#IDs IDs} mapping, so if this MathConcept's IDs are
     * tracked, you should call {@link MathConcept#untrackIDs untrackIDs()} first.
     *
     * Because connections use the ID system, any connections that this
     * MathConcept is a part of will also be severed, by a call to
     * {@link MathConcept#removeConnections removeConnections()}.
     *
     * @param {boolean} recursive - Whether to clear IDs from all descendants of
     *   this MathConcept as well
     *
     * @see {@link MathConcept#IDs IDs}
     * @see {@link MathConcept#untrackIDs untrackIDs()}
     */
    clearIDs ( recursive = true ) {
        this.removeConnections()
        this.clearAttributes( '_id' )
        if ( recursive ) for ( let child of this._children ) child.clearIDs()
    }

    /**
     * If a MathConcept wishes to change its ID, then we may need to update the
     * internal {@link MathConcept#IDs IDs} mapping.  The following function
     * changes the ID and updates that mapping if needed all in one action, to
     * make it easy for the client to change a MathConcept's ID, just by calling
     * this function.
     *
     * If for some reason the change was not possible, then this function will
     * take no action and return false.  Possible reasons include:
     *  * the old ID isn't tracked in the {@link MathConcept#IDs IDs} mapping
     *  * the new ID is already associated with another MathConcept
     *  * the new ID is the same as the old ID
     *
     * This function also updates *other* MathConcepts that connect to this one,
     * changing their connections to use this MathConcept's new ID, so that all
     * connections are preserved across the use of this function.
     *
     * @param {string} newID - The ID to use as the replacement for this
     *   MathConcept's existing ID.  It will be treated as a string if it is not
     *   already one.
     * @return {boolean} True if the operation succeeded, false if it could not
     *   be performed (and thus no action was taken)
     */
    changeID ( newID ) {
        // verify that we can do the job:
        const oldID = this.ID()
        newID = `${newID}`
        if ( MathConcept.IDs.has( newID )
          || this != MathConcept.instanceWithID( oldID ) ) return false
        // change my ID in connections:
        for ( const connection of this.getConnections() )
            connection.handleIDChange( oldID, newID )
        // change my ID:
        MathConcept.IDs.delete( oldID )
        this.setID( newID )
        MathConcept.IDs.set( newID, this )
        return true
    }

    //////
    //
    //  Sending feedback
    //
    //////

    /**
     * This implementation of the feedback function is a stub.  It does nothing
     * except dump the data to the console.  However, it serves as the central
     * method that all MathConcepts should use to transmit feedback, so that when
     * this class is used in the LDE, which has a mechanism for transmitting
     * feedback messages to its clients, the LDE can override this
     * implementation with a real one, and all calls that use this central
     * channel will then be correctly routed.
     *
     * Documentation will be forthcoming later about the required form and
     * content of the `feedbackData` parameter.
     *
     * @param {Object} feedbackData - Any data that can be encoded using
     *   `JSON.stringify()` (or
     *   {@link predictableStringify predictableStringify()}), to be transmitted
     * @see {@link MathConcept#feedback feedback() method for instances}
     * @see {@link LogicConcept#feedback feedback() for LogicConcepts}
     */
    static feedback ( feedbackData ) {
        console.log( 'MathConcept class feedback not implemented:', feedbackData )
    }

    /**
     * Send feedback on this particular MathConcept instance.  This takes the
     * given feedback data, adds to it the fact that this particular instance is
     * the subject of the feedback (by using its {@link MathConcept#id id()},
     * and then asks the static {@link MathConcept.feedback feedback()} function
     * to send that feedback to the LDE.
     *
     * @param {Object} feedbackData - Any data that can be encoded using
     *   `JSON.stringify()` (or
     *   {@link predictableStringify predictableStringify()}), to be transmitted
     * @see {@link MathConcept.feedback static feedback() method}
     * @see {@link LogicConcept#feedback feedback() for LogicConcepts}
     */
    feedback ( feedbackData ) {
        feedbackData.subject = this.ID()
        MathConcept.feedback( feedbackData )
    }

    //////
    //
    //  Connections
    //
    //////

    /**
     * Get the IDs of all connections into or out of this MathConcept.
     *
     * @return {string[]} An array of all the IDs of all the connections into or
     *   out of this MathConcept.  These unique IDs can be used to get a
     *   {@link Connection Connection} object; see that class's
     *   {@link Connection.withID withID()} function.
     * @see {@link MathConcept#getConnections getConnections()}
     * @see {@link MathConcept#getConnectionIDsIn getConnectionIDsIn()}
     * @see {@link MathConcept#getConnectionIDsOut getConnectionIDsOut()}
     */
    getConnectionIDs () {
        return this.getAttributeKeys().filter( key =>
            key.substring( 0, 13 ) == '_conn target ' ||
            key.substring( 0, 13 ) == '_conn source ' )
        .map( key => key.substring( 13 ) )
    }

    /**
     * Get the IDs of all connections into this MathConcept.
     *
     * @return {string[]} An array of all the IDs of all the connections into
     *   this MathConcept.  These unique IDs can be used to get a
     *   {@link Connection Connection} object; see that class's
     *   {@link Connection.withID withID()} function.
     * @see {@link MathConcept#getConnectionsIn getConnectionsIn()}
     * @see {@link MathConcept#getConnectionIDs getConnectionIDs()}
     * @see {@link MathConcept#getConnectionIDsOut getConnectionIDsOut()}
     */
    getConnectionIDsIn () {
        return this.getAttributeKeys().filter( key =>
            key.substring( 0, 13 ) == '_conn source ' )
        .map( key => key.substring( 13 ) )
    }

    /**
     * Get the IDs of all connections out of this MathConcept.
     *
     * @return {string[]} An array of all the IDs of all the connections out of
     *   this MathConcept.  These unique IDs can be used to get a
     *   {@link Connection Connection} object; see that class's
     *   {@link Connection.withID withID()} function.
     * @see {@link MathConcept#getConnectionsOut getConnectionsOut()}
     * @see {@link MathConcept#getConnectionIDs getConnectionIDs()}
     * @see {@link MathConcept#getConnectionIDsIn getConnectionIDsIn()}
     */
    getConnectionIDsOut () {
        return this.getAttributeKeys().filter( key =>
            key.substring( 0, 13 ) == '_conn target ' )
        .map( key => key.substring( 13 ) )
    }

    /**
     * Get all connections into or out of this MathConcept, as
     * {@link Connection Connection} instances.  This function simply maps the
     * {@link Connection.withID withID()} function over the result of
     * {@link MathConcept#getConnectionIDs getConnectionIDs()}.
     *
     * @return {Connection[]} An array of all the Connections into or out of
     *   this MathConcept.
     * @see {@link MathConcept#getConnectionIDs getConnectionIDs()}
     * @see {@link MathConcept#getConnectionsIn getConnectionsIn()}
     * @see {@link MathConcept#getConnectionsOut getConnectionsOut()}
     */
    getConnections () { return this.getConnectionIDs().map( Connection.withID ) }

    /**
     * Get all connections into this MathConcept, as
     * {@link Connection Connection} instances.  This function simply maps the
     * {@link Connection.withID withID()} function over the result of
     * {@link MathConcept#getConnectionIDsIn getConnectionIDsIn()}.
     *
     * @return {Connection[]} An array of all the Connections into this
     *   MathConcept.
     * @see {@link MathConcept#getConnectionIDsIn getConnectionIDsIn()}
     * @see {@link MathConcept#getConnections getConnections()}
     * @see {@link MathConcept#getConnectionsOut getConnectionsOut()}
     */
    getConnectionsIn () { return this.getConnectionIDsIn().map( Connection.withID ) }

    /**
     * Get all connections out of this MathConcept, as
     * {@link Connection Connection} instances.  This function simply maps the
     * {@link Connection.withID withID()} function over the result of
     * {@link MathConcept#getConnectionIDsOut getConnectionIDsOut()}.
     *
     * @return {Connection[]} An array of all the Connections out of this
     *   MathConcept.
     * @see {@link MathConcept#getConnectionIDsOut getConnectionIDsOut()}
     * @see {@link MathConcept#getConnections getConnections()}
     * @see {@link MathConcept#getConnectionsIn getConnectionsIn()}
     */
    getConnectionsOut () { return this.getConnectionIDsOut().map( Connection.withID ) }

    /**
     * Connect this MathConcept to another, called the *target,* optionally
     * attaching some data to the connection as well.  This function just calls
     * {@link Connection.create Connection.create()}, and is thus here just for
     * convenience.
     *
     * @param {MathConcept} target - The target of the new connection
     * @param {string} connectionID - The unique ID to use for the new
     *   connection we are to create
     * @param {*} data - The optional data to attach to the new connection.  See
     *   the {@link Connection.create create()} function in the
     *   {@link Connection Connection} class for the acceptable formats of this
     *   data.
     * @return {Connection} A {@link Connection Connection} instance for the
     *   newly created connection between this MathConcept and the target.  This
     *   return value can be safely ignored, because the connection data is
     *   stored in the source and target MathConcepts, and is not dependent on the
     *   Connection object itself.  However, the return value will be false if
     *   the chosen connection ID is in use or if this MathConcept or the target
     *   does not pass {@link MathConcept#idIsTracked idIsTracked()}.
     */
    connectTo ( target, connectionID, data = null ) {
        return Connection.create( connectionID, this.ID(), target.ID(), data )
    }

    /**
     * Remove all connections into or out of this MathConcept.  This deletes the
     * relevant data from this MathConcept's attributes as well as those of the
     * MathConcepts on the other end of each connection.  For documentation on the
     * data format for this stored data, see the {@link Connection Connection}
     * class.
     *
     * This function simply runs {@link Connection#remove remove()} on every
     * connection in {@link MathConcept#getConnections getConnections()}.
     *
     * @see {@link Connection#remove remove()}
     * @see {@link MathConcept#getConnections getConnections()}
     */
    removeConnections () {
        this.getConnections().forEach( connection => connection.remove() )
    }

    /**
     * There are some situations in which a MathConcept hierarchy will have data
     * in it about connections, and yet those connections were not created with
     * the API in the {@link Connection Connection}s class.  For example, if a
     * MathConcept hierarchy has been saved in serialized form and then
     * deserialized at a later date.  Thus we need a way to place into the
     * {@link Connection.IDs IDs member of the Connection class} all the IDs of
     * the connections in any given MathConcept hierarchy.  This function does so.
     * In that way, it is very similar to {@link MathConcept#trackIDs trackIDs()}.
     *
     * Connections are processed only at the source node, so that we do not
     * process each one twice.  Thus any connection into this MathConcept from
     * outside will not be processed by this function, but connections from this
     * one out or among this one's descendants in either direction will be
     * processed.
     *
     * @return {boolean} True if and only if every connection ID that appers in
     *   this MathConcept and its descendants was able to be added to the global
     *   mapping in {@link Connection.IDs IDs}.  If any fail (because the ID was
     *   already in use), this returns false.  Even if it returns false, it
     *   still adds as many connections as it can to that global mapping.
     */
    trackConnections () {
        let success = true
        for ( const id of this.getConnectionIDsOut() ) {
            if ( Connection.IDs.has( id ) ) {
                success = false
            } else {
                Connection.IDs.set( id, this )
            }
        }
        for ( const child of this.children() ) {
            if ( !child.trackConnections() ) success = false
        }
        return success
    }

    /**
     * When replacing a MathConcept in a hierarchy with another, we often want to
     * transfer all connections that went into or out of the old MathConcept to
     * its replacement instead.  This function performs that task.
     *
     * This function is merely a convenient interface that just calls
     * {@link Connection.transferConnections Connection.transferConnections()}
     * on your behalf.
     *
     * @param {MathConcept} recipient - The MathConcept to which to transfer all of
     *   this one's connections
     * @see {@link Connection.transferConnections Connection.transferConnections()}
     */
    transferConnectionsTo ( recipient ) {
        return Connection.transferConnections( this, recipient )
    }

    //////
    //
    //  Interpretation and smackdown notation
    //
    //////

    // for internal use by fromSmackdown(), interpret(), and
    // attemptReverseInterpret()
    static interpretationKey = 'Interpret as'

    /**
     * MathConcept trees can be represented using a notation called
     * "smackdown," which is a superset of the "putdown" notation used to
     * represent LogicConcepts, {@link LogicConcept.fromPutdown as documented
     * here}.  (Both of these are, of course, plays on the name of the famous
     * format "markdown" by John Gruber.)
     *
     * Smackdown supports all notation used in putdown (so readers may wish to
     * begin learning about smackdown by following the link above to first
     * learn about putdown) plus the following additional features:
     *
     *  * The notation `$...$` can be used to represent a {@link LogicConcept
     *    LogicConcept}, for example, `$x^2-1$`.  The use of dollar signs is
     *    intentionally reminiscent of $\LaTeX$ notation for in-line math.
     *     * Note!  `$x^2-1$` is merely an example stating that mathematics
     *       *of some sort* can be placed between the dollar signs; it is
     *       *not* an indication that the specific notation `x^2-1` is
     *       supported.
     *     * At present, *no* notation is supported, and any text between
     *       dollar signs is simply stored as a {@link MathConcept
     *       MathConcept} instance with attribute "Interpret as" set to
     *       `["notation","X"]`, where X is the contents of the `$...$`
     *       (without the dollar signs)---e.g., `["notation","x^2-1"]`.
     *     * We will later add support for defining custom mathematical
     *       notation for use in `$...$` expressions, and then create a more
     *       robust way to {@link MathConcept#interpret interpret()}
     *       MathConcept trees into {@link LogicConcept LogicConcepts}, which
     *       will parse such notation to create real expressions.
     *     * To include a literal `$` inside a `$...$` section, escape it as
     *       `\$`.
     *  * The notation `\command{argument1}...{argumentN}` is also
     *    intentionally reminiscent of $\LaTeX$ notation, and has an analogous
     *    meaning: some command applied to a sequence of $N$ arguments.  For
     *    now, only the following commands are supported.
     *     * `\begin{proof}` and `\end{proof}` are replaced with ` { ` and
     *       ` } `, respectively, so that they can be used to construct {@link
     *       Environment Environments}, which is the meaning one would expect.
     *     * `\label{X}` is interpreted as if it were putdown notation for
     *       adding a JSON attribute to the preceding {@link LogicConcept
     *       LogicConcept}, associating the key "label" with the value X.
     *     * `\ref{X}` is exactly like the previous, but using attribute key
     *       "ref" instead of "label."
     *     * Any other command is stored as a {@link MathConcept MathConcept}
     *       instance with attribute "Interpret as" having the form
     *       `["command",...]`, for example, `\foo{bar}{baz}` would become
     *       `["command","foo","bar","baz"]`.
     *
     * The two notations given above will work hand-in-hand more over time.
     * Specifically, we will create types of `\command`s that can define new
     * notation to appear inside `$...$` blocks.
     *
     * For now, this routine fully supports parsing smackdown notation, but
     * does not yet obey a robust set of commands, only those shown above.
     *
     * @param {string} string the smackdown code to be interpreted
     * @returns {MathConcept[]} an array of MathConcept instances, the meaning
     *   of the smackdown code provided as input
<<<<<<< HEAD
     *
     * @see {@@link MathConcept#toSmackdown toSmackdown()}
=======
     * 
     * @see {@link MathConcept#toSmackdown toSmackdown()}
>>>>>>> c882bb01
     */
    static fromSmackdown ( string ) {
        const map = new SourceMap( string )
        // Regular expressions for key features of smackdown:
        const notationRE = /(?<!\\)(?:\\\\)*\$((?:[^\\$\n\r]|\\\$|\\\\)*)\$/
        const notationErrors = [
            // open dollar with no close dollar on the same line:
            /(?<!\\)(?:\\\\)*\$((?:[^\\$\n\r]|\\\$|\\\\)*)(?:\n|\r|\/\/|$)/
        ]
        const commandRE =
            /\\([a-z]+)\{((?:[^{}\\\n\r]|\\\\|\\.|\}\{)*)\}/
        const commandErrors = [
            // start of command with no ending on the same line:
            /\\([a-z]+)\{((?:[^{}\\\n\r]|\\.|\}\{)*)(?:\n|\r|\/\/|$)/,
            // escaping errors:
            /\\([a-z]+)\{((?:[^{}\\\n\r]|\\.|\}\{)*)\}/,
            // whitespace after command:
            /\\([a-z]+)\s/
        ]
        const unescape = ( text, escapables ) => {
            let result = ''
            escapables += '\\'
            for ( let i = 0 ; i < text.length ; i++ ) {
                const char = text.charAt( i )
                if ( char != '\\' ) { result += char } else {
                    if ( i == text.length - 1 )
                        throw new Error(
                            `Backslash at end of escaped text: ${text}` )
                    const next = text.charAt( i + 1 )
                    if ( escapables.indexOf( next ) == -1 )
                        throw new Error(
                            `Cannot escape this character: ${next}` )
                    result += next
                    i++
                }
            }
            return result
        }
        // Walk through the text using the above regular expressions:
        while ( string.length > 0 ) {
            const notationPos = string.search( notationRE )
            const commandPos = string.search( commandRE )
            // If there's a notation error before anything else, quit now:
            notationErrors.forEach( badRE => {
                const badPos = string.search( badRE )
                if ( badPos > -1
                  && ( notationPos == -1 || notationPos > badPos )
                  && ( commandPos == -1 || commandPos > badPos ) )
                    throw new Error( 'Invalid notation: '
                                   + string.substring( badPos, badPos + 10 ) )
            } )
            // If there's a command error before anything else, quit now:
            commandErrors.forEach( badRE => {
                const badPos = string.search( badRE )
                if ( badPos > -1
                  && ( notationPos == -1 || notationPos > badPos )
                  && ( commandPos == -1 || commandPos > badPos ) )
                    throw new Error( 'Invalid command: '
                                   + string.substring( badPos, badPos + 10 ) )
            } )
            // If there are no special smackdown features, the putdown is fine:
            if ( notationPos == -1 && commandPos == -1 )
                break
            // If the next thing is (some putdown and then) a command, then
            // process (the putdown and then) that command next:
            if ( notationPos == -1 ||
                 ( commandPos > -1 && commandPos < notationPos ) ) {
                string = string.substring( commandPos )
                const match = commandRE.exec( string )
                string = string.substring( match[0].length )
                const command = match[1]
                const args = match[2].split( '}{' ).map(
                    arg => unescape( arg, '{}' ) )
                let replacement =
                    MathConcept.attemptTextCommand( command, ...args )
                if ( replacement === undefined )
                    replacement = map.nextMarker()
                map.modify( map.nextModificationPosition() + commandPos,
                            match[0].length, replacement, {
                                type : 'command',
                                operator : command,
                                operands : args
                            } )
                continue
            }
            // So the next thing is (some putdown and then) $...$ notation,
            // so we will process (the putdown and then) that notation:
            string = string.substring( notationPos )
            const match = notationRE.exec( string )
            string = string.substring( match[0].length )
            map.modify( map.nextModificationPosition() + notationPos,
                        match[0].length, map.nextMarker(), {
                            type : 'notation',
                            notation : unescape( match[1], '$' )
                        } )
        }
        // How to reverse interpret that LC tree back into a MathConcept tree:
        const reverseInterpret = LC => {
            // If it was created by one of the aspects of smackdown that's not
            // part of putdown, then create a special MathConcept for it:
            if ( LC.constructor.className == 'Symbol'
              && SourceMap.isMarker( LC.text() ) ) {
                const result = MathConcept.attemptReverseInterpret(
                    map.dataForMarker( LC.text() ) )
                for ( let key of LC.getAttributeKeys() )
                    if ( key != 'symbol text' )
                        result.setAttribute( key,
                            JSON.copy( LC.getAttribute( key ) ) )
                return result
            }
            // Otherwise just create a MathConcept that does a simple
            // imitation of the LogicConcept created from the putdown:
            const result = new MathConcept(
                ...LC.children().map( reverseInterpret ) )
            result._attributes = LC._attributes.deepCopy()
            result.setAttribute( MathConcept.interpretationKey,
                                 [ 'class', LC.constructor.className ] )
            return result
        }
        // Parse the putdown and reverse-interpret it:
        try {
            return MathConcept.subclasses.get( 'LogicConcept' )
                .fromPutdown( map.modified() ).map( reverseInterpret )
        } catch ( e ) {
            // Convert any error containing "line n col m" to use correct #s:
            const message = e.message ? e.message : e
            const match = /line ([0-9]+) col ([0-9]+)/.exec( message )
            if ( !match ) throw e
            const [ origLine, origCol ] = map.sourceLineAndColumn(
                parseInt( match[1] ), parseInt( match[2] ) )
            throw new Error( message.replace(
                match[0], `line ${origLine} col ${origCol}` ) )
        }
    }

    // For internal use by fromSmackdown().
    // Briefly, its purpose:  Take the operator and operands from some
    // smackdown command of the form \operator{operand1}...{operandN} and
    // return either a text replacement that obeys the command, or undefined
    // to indicate that the command in question is not a simple
    // text-replacement command.
    static attemptTextCommand ( operator, ...operands ) {
        const err = () => {
            throw new Error(
                `Invalid command use: \\${operator}{${operands.join('}{')}}` )
        }
        // handle label/ref text replacements
        if ( operator == 'label' || operator == 'ref' ) {
            if ( operands.length != 1 ) err()
            return ` +{"${operator}":${JSON.stringify(operands[0])}}\n`
        }
        // handle \begin{proof}...\end{proof} text replacements
        if ( operator == 'begin' || operator == 'end' ) {
            if ( operands.length != 1 || operands[0] != 'proof' ) err()
            return operator == 'begin' ? ' { ' : ' } '
        }
        // no other text replacements defined at this time
    }

    // For internal use by fromSmackdown().
    // Briefly, its purpose:  Take a data object associated with some section
    // of the smackdown source and build a corresponding MathConcept instance
    // X such that X.interpret() yields the meaning of the given data, as a
    // LogicConcept instance.
    static attemptReverseInterpret ( data ) {
        // notation type not yet implemented; this is a placeholder
        if ( data.type == 'notation' ) return new MathConcept().attr( [
            [ MathConcept.interpretationKey, [ 'notation', data.notation ] ]
        ] )
        // command type not yet implemented; this is a placeholder
        if ( data.type == 'command' ) return new MathConcept().attr( [
            [ MathConcept.interpretationKey, [ 'command', data.operator,
                                                       ...data.operands ] ]
        ] )
        // no other types yet implemented
        throw new Error( `Unknown MathConcept type: ${data.type}` )
    }

    /**
     * This function is a temporary placeholder.  Later, a sophisticated
     * interpretation mechanism will be developed to convert a user's
     * representation of their document into a hierarchy of
     * {@link LogicConcept LogicConcept} instances.  For now, we have this
     * simple version in which many features are not yet implemented.  Its
     * behavior is as follows.
     *
     *  1. The method of interpretation that should be followed is extracted
     *     from the "Interpret as" attribute of this object.  If there is no
     *     such attribute, an error is thrown.  The attribute value should be
     *     an array, call it $[a_1,\ldots,a_n]$, where $a_1$ is the method of
     *     interpretation and each other $a_i$ is some parameter to it.
     *  2. If $a_1$ is "class" then $a_2$ must be the name of some subclass of
     *     {@link LogicConcept LogicConcept}, and this routine will contruct a
     *     new instance of that class, copy all this object's attributes to
     *     it, and give it a children list built by recursively interpreting
     *     this MathConcept's children.
     *  3. If $a_1$ is "notation" or "command" then a single {@link Symbol
     *     Symbol} will be created whose text content states that support for
     *     interpreting the notation or command in question has not yet been
     *     implemented.
     *  4. If $a_1$ is anything else, an error is thrown.
     *
     * @returns {LogicConcept} the meaning of this MathConcept, subject to the
     *   limitations documented above
     *
     * @see {@link MathConcept.fromSmackdown fromSmackdown()} (which creates
     *   MathConcept hierarchies intended for interpretation)
     * @see {@link MathConcept#toSmackdown toSmackdown()}
     */
    interpret () {
        const method = this.getAttribute( MathConcept.interpretationKey )
        const fromPutdown = text =>
            MathConcept.subclasses.get( 'LogicConcept' ).fromPutdown( text )
        if ( method[0] == 'class' ) {
            const classObject = MathConcept.subclasses.get( method[1] )
            let constructorArgs = this.children().map( x => x.interpret() )
            if ( this._attributes.has( 'declaration type' ) )
                constructorArgs = [
                    Symbol.for( this._attributes.get( 'declaration type' ) ),
                    constructorArgs.slice( 0, constructorArgs.length - 1 ),
                    constructorArgs[constructorArgs.length - 1]
                ]
            const result = new classObject( ...constructorArgs )
            for ( let key of this.getAttributeKeys() )
                if ( key != MathConcept.interpretationKey )
                    result.setAttribute( key,
                        JSON.copy( this.getAttribute( key ) ) )
            return result
        }
        if ( method[0] == 'notation' )
            return fromPutdown( JSON.stringify(
                'notation interpretation not yet implemented: $'
              + method[1] + '$' ) )[0]
        if ( method[0] == 'command' )
            return fromPutdown( JSON.stringify(
                'command interpretation not yet implemented: \\'
                + method[1] + '{' + method.slice( 2 ).join( '}{' )
                + '}' ) )[0]
        throw new Error( `Invalid interpretation method: ${method[0]}` )
    }

    /**
     * This function reverses the operation of
     * {@link MathConcept.fromSmackdown fromSmackdown()}.  It requires this
     * MathConcept to be of the particular form created by that function; it
     * cannot operate on arbitrary MathConcepts, because not all can be
     * represented by smackdown notation.  (For instance, a MathConcept
     * created by a call to `new MathConcept()` is too vague to be
     * representable using smackdown notation.)
     *
     * @returns {string} smackdown notation for this MathConcept
     *
     * @see {@link MathConcept.fromSmackdown fromSmackdown()}
     * @see {@link MathConcept#interpret interpret()}
     */
    toSmackdown () {
        const LurchSymbol = MathConcept.subclasses.get( 'Symbol' )
        const prePutdown = mc => {
            const method = mc.getAttribute( MathConcept.interpretationKey )
            if ( method[0] == 'class' ) {
                const classObject = MathConcept.subclasses.get( method[1] )
                let constructorArgs = mc.children().map( prePutdown )
                if ( mc._attributes.has( 'declaration type' ) )
                    constructorArgs = [
                        Symbol.for( mc._attributes.get( 'declaration type' ) ),
                        constructorArgs.slice( 0, constructorArgs.length - 1 ),
                        constructorArgs[constructorArgs.length - 1]
                    ]
                const result = new classObject( ...constructorArgs )
                for ( let key of mc.getAttributeKeys() )
                    if ( key != MathConcept.interpretationKey )
                        result.setAttribute( key,
                            JSON.copy( mc.getAttribute( key ) ) )
                return result
            }
            if ( method[0] == 'notation' ) {
                const result = new LurchSymbol( 'temp' )
                const notation = '$' + method[1].replace( /\\/g, '\\\\' )
                                                .replace( /\$/g, '\\$' ) + '$'
                result.toPutdown = () => notation
                return result
            }
            if ( method[0] == 'command' ) {
                const result = new LurchSymbol( 'temp' )
                const operator = method[1]
                const operands = method.slice( 2 ).map( operand =>
                    operand.replace( /\{/g, '\\{' ).replace( /\}/g, '\\}' ) )
                result.toPutdown = () =>
                    `\\${operator}{${operands.join('}{')}}`
                return result
            }
            throw new Error( 'Cannot convert to smackdown: '
                           + JSON.stringify( mc.toJSON() ) )
        }
        return prePutdown( this ).toPutdown()
    }

}<|MERGE_RESOLUTION|>--- conflicted
+++ resolved
@@ -1259,13 +1259,9 @@
      * previous siblings of its parent, the previous siblings of its
      * grandparent, and so on, where each node yielded
      * {@link MathConcept#isLaterThan isLaterThan()} all nodes yielded thereafter.
-<<<<<<< HEAD
-     *
-=======
      * You can limit the list to only those accessibles within a given ancestor
      * by using the `inThis` parameter, documented below.
      * 
->>>>>>> c882bb01
      * @param {boolean} reflexive - Functions analogously to the `reflexive`
      *   parameter for {@link MathConcept#isAccessibleTo isAccessibleTo()}; that
      *   is, do we include this MathConcept on its list of accessibles?  The
@@ -2258,13 +2254,8 @@
      * @param {string} string the smackdown code to be interpreted
      * @returns {MathConcept[]} an array of MathConcept instances, the meaning
      *   of the smackdown code provided as input
-<<<<<<< HEAD
-     *
-     * @see {@@link MathConcept#toSmackdown toSmackdown()}
-=======
      * 
      * @see {@link MathConcept#toSmackdown toSmackdown()}
->>>>>>> c882bb01
      */
     static fromSmackdown ( string ) {
         const map = new SourceMap( string )
